"""Streamlit analytic tool for ACLED data."""
from __future__ import annotations

from pathlib import Path
from typing import List, Sequence

import numpy as np
import pandas as pd
import plotly.express as px
<<<<<<< HEAD
import plotly.graph_objects as go
import streamlit as st
from sklearn.cluster import KMeans
from sklearn.feature_extraction.text import TfidfVectorizer
from sklearn.metrics import silhouette_score
from sklearn.metrics.pairwise import cosine_similarity
from sklearn.preprocessing import OneHotEncoder, StandardScaler
import networkx as nx
import textwrap
=======
import streamlit as st
from sklearn.cluster import KMeans
from sklearn.metrics import silhouette_score
from sklearn.preprocessing import OneHotEncoder, StandardScaler
import networkx as nx
>>>>>>> 0f5a1b11

# ---------------------------------------------------------------------------
# Configuration
# ---------------------------------------------------------------------------
DATA_PATH = Path(__file__).resolve().parent / "ACLED 2024-2025.csv"
DATE_COL = "event_date"
LAT_COL = "latitude"
LON_COL = "longitude"
COUNTRY_COL = "country"
EVENT_TYPE_COL = "event_type"
SUB_EVENT_COL = "sub_event_type"
ADMIN1_COL = "admin1"
NOTES_COL = "notes"
FATALITIES_COL = "fatalities"
ACTOR1_COL = "actor1"
ASSOC_ACTOR1_COL = "assoc_actor_1"

st.set_page_config(page_title="ACLED Conflict Analytics", layout="wide")

# ---------------------------------------------------------------------------
# Data loading & utilities
# ---------------------------------------------------------------------------


@st.cache_data(show_spinner=False)
def load_data() -> pd.DataFrame:
    """Load ACLED data from disk with typed columns."""
    df = pd.read_csv(DATA_PATH, encoding="utf-8-sig", low_memory=False)
    df[DATE_COL] = pd.to_datetime(df[DATE_COL], errors="coerce")
    df[FATALITIES_COL] = pd.to_numeric(df[FATALITIES_COL], errors="coerce")
    df[LAT_COL] = pd.to_numeric(df[LAT_COL], errors="coerce")
    df[LON_COL] = pd.to_numeric(df[LON_COL], errors="coerce")
    df = df.dropna(subset=[DATE_COL, LAT_COL, LON_COL])
    df["year"] = df[DATE_COL].dt.year
    df["month"] = df[DATE_COL].dt.to_period("M").astype(str)
    df["week"] = df[DATE_COL].dt.to_period("W").astype(str)
    df[NOTES_COL] = df[NOTES_COL].fillna("")
    df[ACTOR1_COL] = df[ACTOR1_COL].fillna("Unknown actor")
    df[ASSOC_ACTOR1_COL] = df[ASSOC_ACTOR1_COL].fillna("")
    return df


<<<<<<< HEAD
@st.cache_resource(show_spinner=False)
def build_semantic_index(notes: pd.Series):
    """Build a TF-IDF index to enable semantic matching on notes."""
    prepared_notes = notes.fillna("").astype(str)
    vectorizer = TfidfVectorizer(
        stop_words="english",
        max_features=5000,
        ngram_range=(1, 2),
    )
    matrix = vectorizer.fit_transform(prepared_notes)
    index_lookup = {idx: position for position, idx in enumerate(prepared_notes.index)}
    return vectorizer, matrix, index_lookup


@st.cache_resource(show_spinner=False)
def build_context_matrix(notes: pd.Series):
    """Create a compact TF-IDF representation of notes for contextual clustering."""
    prepared_notes = notes.fillna("").astype(str)
    vectorizer = TfidfVectorizer(stop_words="english", max_features=300, min_df=5)
    matrix = vectorizer.fit_transform(prepared_notes)
    index_lookup = {idx: position for position, idx in enumerate(prepared_notes.index)}
    feature_names = vectorizer.get_feature_names_out()
    return vectorizer, matrix, index_lookup, feature_names


=======
>>>>>>> 0f5a1b11
def parse_keywords(raw: str) -> List[str]:
    return [kw.strip() for kw in (raw or "").split(",") if kw.strip()]


def filter_by_keywords(
    df: pd.DataFrame,
    keywords: Sequence[str],
    columns: Sequence[str],
    match_all: bool = False,
) -> pd.DataFrame:
    if not keywords:
        return df
    mask = None
    for kw in keywords:
        col_mask = pd.Series(False, index=df.index)
        for col in columns:
            col_mask |= df[col].str.contains(kw, case=False, na=False)
        mask = col_mask if mask is None else (mask & col_mask if match_all else mask | col_mask)
    return df[mask]


def filter_by_context(
    df: pd.DataFrame,
    contexts: Sequence[str],
    match_all: bool = True,
) -> pd.DataFrame:
    if not contexts:
        return df
    mask = pd.Series(True, index=df.index) if match_all else pd.Series(False, index=df.index)
    for ctx in contexts:
        ctx_mask = df[NOTES_COL].str.contains(ctx, case=False, na=False)
        mask = mask & ctx_mask if match_all else mask | ctx_mask
    return df[mask]


<<<<<<< HEAD
def semantic_search(
    df: pd.DataFrame,
    query: str,
    vectorizer: TfidfVectorizer,
    matrix,
    index_lookup: dict,
    top_k: int = 20,
) -> pd.DataFrame:
    """Return the most semantically similar events for a user query."""
    if not query.strip():
        return pd.DataFrame(columns=df.columns.tolist() + ["semantic_score"])

    query_vec = vectorizer.transform([query])
    subset_positions: list[tuple[int, int]] = []
    for df_position, idx in enumerate(df.index):
        matrix_position = index_lookup.get(idx)
        if matrix_position is not None:
            subset_positions.append((df_position, matrix_position))

    if not subset_positions:
        return pd.DataFrame(columns=df.columns.tolist() + ["semantic_score"])

    df_positions, matrix_positions = map(np.array, zip(*subset_positions))
    subset_matrix = matrix[matrix_positions]
    similarity = cosine_similarity(subset_matrix, query_vec).ravel()

    if np.allclose(similarity, 0):
        return pd.DataFrame(columns=df.columns.tolist() + ["semantic_score"])

    order = np.argsort(similarity)[::-1][:top_k]
    ranked_df = df.iloc[df_positions[order]].copy()
    ranked_df["semantic_score"] = similarity[order]
    return ranked_df


=======
>>>>>>> 0f5a1b11
def apply_filters(
    df: pd.DataFrame,
    date_range,
    countries: Sequence[str],
    event_types: Sequence[str],
    admin1_list: Sequence[str],
    keyword_filters: Sequence[str],
    keyword_match_all: bool,
    context_filters: Sequence[str],
    context_match_all: bool,
    lat_range: Sequence[float],
    lon_range: Sequence[float],
) -> pd.DataFrame:
    filtered = df.copy()
    if date_range and len(date_range) == 2:
        start, end = date_range
        filtered = filtered[(filtered[DATE_COL] >= pd.to_datetime(start)) & (filtered[DATE_COL] <= pd.to_datetime(end))]
    if countries:
        filtered = filtered[filtered[COUNTRY_COL].isin(countries)]
    if event_types:
        filtered = filtered[filtered[EVENT_TYPE_COL].isin(event_types)]
    if admin1_list:
        filtered = filtered[filtered[ADMIN1_COL].isin(admin1_list)]
    filtered = filtered[(filtered[LAT_COL].between(lat_range[0], lat_range[1])) & (filtered[LON_COL].between(lon_range[0], lon_range[1]))]
    filtered = filter_by_keywords(filtered, keyword_filters, [NOTES_COL, ACTOR1_COL, ADMIN1_COL, "location"], keyword_match_all)
    filtered = filter_by_context(filtered, context_filters, context_match_all)
    return filtered


def cluster_events(
    df: pd.DataFrame,
    features: Sequence[str],
    n_clusters: int,
<<<<<<< HEAD
    contextual_features: np.ndarray | None = None,
=======
>>>>>>> 0f5a1b11
) -> tuple[pd.DataFrame, float | None]:
    if df.empty or not features:
        return df.assign(cluster="Not computed"), None

    feature_df = df[features].copy()
    numeric_cols = feature_df.select_dtypes(include=["number"]).columns.tolist()
    categorical_cols = [col for col in features if col not in numeric_cols]

    transformed = []
    if numeric_cols:
        scaler = StandardScaler()
        numeric_vals = scaler.fit_transform(feature_df[numeric_cols])
        transformed.append(numeric_vals)

    if categorical_cols:
        encoder = OneHotEncoder(sparse_output=False, handle_unknown="ignore")
        encoded = encoder.fit_transform(feature_df[categorical_cols])
        transformed.append(encoded)

<<<<<<< HEAD
    if contextual_features is not None:
        transformed.append(contextual_features)

=======
>>>>>>> 0f5a1b11
    if not transformed:
        return df.assign(cluster="Not computed"), None

    matrix = np.hstack(transformed)
    model = KMeans(n_clusters=n_clusters, n_init="auto", random_state=42)
    clusters = model.fit_predict(matrix)

    silhouette = None
    if n_clusters > 1 and len(df) > n_clusters:
        try:
            silhouette = float(silhouette_score(matrix, clusters))
        except Exception:
            silhouette = None

    clustered_df = df.copy()
    clustered_df["cluster"] = clusters.astype(str)
    return clustered_df, silhouette


<<<<<<< HEAD
def contextual_feature_matrix(
    df: pd.DataFrame,
    context_matrix,
    index_lookup: dict,
) -> np.ndarray | None:
    """Extract contextual embeddings for the provided dataframe."""
    subset_positions: list[int] = []
    for idx in df.index:
        matrix_position = index_lookup.get(idx)
        if matrix_position is not None:
            subset_positions.append(matrix_position)
    if not subset_positions:
        return None
    subset = context_matrix[subset_positions]
    return subset.toarray()


def craft_event_story(row: pd.Series) -> str:
    """Return a compact narrative used for map and network tooltips."""
    date_value = row.get(DATE_COL)
    if pd.notnull(date_value):
        date_text = pd.to_datetime(date_value).strftime("%d %b %Y")
    else:
        date_text = "Unknown date"

    location_bits = [str(val) for val in [row.get(ADMIN1_COL), row.get(COUNTRY_COL)] if val]
    location_text = ", ".join(location_bits) if location_bits else "Location unavailable"

    fatalities = row.get(FATALITIES_COL)
    if pd.notnull(fatalities):
        fatal_int = int(fatalities)
        fatal_text = f"{fatal_int} fatality" if fatal_int == 1 else f"{fatal_int} fatalities"
    else:
        fatal_text = "Fatalities not reported"

    notes = textwrap.shorten(str(row.get(NOTES_COL, "")).strip(), width=180, placeholder="…")
    actor = row.get(ACTOR1_COL) or "Unknown actor"
    event_text = row.get(EVENT_TYPE_COL) or "Event"
    sub_event = row.get(SUB_EVENT_COL) or ""
    sub_event_text = f" ({sub_event})" if sub_event else ""

    story = (
        f"<b>{date_text}</b><br>"
        f"<span style='color:#4B5563'>{location_text}</span><br>"
        f"<b>Primary actor:</b> {actor}<br>"
        f"<b>Event:</b> {event_text}{sub_event_text}<br>"
        f"<b>Impact:</b> {fatal_text}<br>"
        f"<b>Context:</b> {notes}"
    )
    return story


=======
>>>>>>> 0f5a1b11
def build_actor_network(df: pd.DataFrame) -> nx.Graph:
    graph = nx.Graph()
    for _, row in df.iterrows():
        actor = row.get(ACTOR1_COL)
        assoc = row.get(ASSOC_ACTOR1_COL)
        if not actor or not assoc:
<<<<<<< HEAD
            continue
        actor = actor.strip()
        assoc = assoc.strip()
        if not actor or not assoc:
            continue
=======
            continue
        actor = actor.strip()
        assoc = assoc.strip()
        if not actor or not assoc:
            continue
>>>>>>> 0f5a1b11
        if graph.has_edge(actor, assoc):
            graph[actor][assoc]["weight"] += 1
        else:
            graph.add_edge(actor, assoc, weight=1)
    return graph


# ---------------------------------------------------------------------------
# App layout
# ---------------------------------------------------------------------------

st.title("ACLED Conflict Analytics Platform")
st.caption(
    "Explore geocoded events, discover patterns, and analyse conflict networks with the embedded ACLED dataset."
)

data = load_data()
<<<<<<< HEAD
semantic_vectorizer, semantic_matrix, semantic_index = build_semantic_index(data[NOTES_COL])
context_vectorizer, context_matrix, context_index, _ = build_context_matrix(data[NOTES_COL])
=======
>>>>>>> 0f5a1b11

with st.sidebar:
    st.header("Global filters")
    min_date, max_date = data[DATE_COL].min(), data[DATE_COL].max()
    date_range = st.date_input(
        "Event date range",
        value=(min_date, max_date),
        min_value=min_date,
        max_value=max_date,
    )
<<<<<<< HEAD

    countries = st.multiselect("Countries", options=sorted(data[COUNTRY_COL].dropna().unique()))
    if countries:
        admin_subset = (
            data[data[COUNTRY_COL].isin(countries)][[COUNTRY_COL, ADMIN1_COL]]
            .dropna()
            .drop_duplicates()
            .sort_values([COUNTRY_COL, ADMIN1_COL])
        )
    else:
        admin_subset = (
            data[[COUNTRY_COL, ADMIN1_COL]]
            .dropna()
            .drop_duplicates()
            .sort_values([COUNTRY_COL, ADMIN1_COL])
        )
    admin1_options = list(admin_subset.itertuples(index=False, name=None))
    admin1_selection = st.multiselect(
        "Admin 1 regions",
        options=admin1_options,
        format_func=lambda item: f"{item[0]} — {item[1]}",
        help="Selections reflect the chosen countries; deselect countries to browse all Admin 1 regions.",
    )
    admin1_selection_values = [item[1] for item in admin1_selection]
    event_types = st.multiselect("Event types", options=sorted(data[EVENT_TYPE_COL].dropna().unique()))

    st.markdown("---")
    st.subheader("Keyword search")
    keyword_raw = st.text_input("Keywords (comma separated)")
    keyword_logic = st.selectbox("Keyword match", ["Match any", "Match all"], index=0)

    st.subheader("Context in notes")
    context_raw = st.text_input("Context terms (comma separated)")
    context_logic = st.selectbox("Context match", ["Match all", "Match any"], index=0)

    st.markdown("---")
    lat_min, lat_max = float(data[LAT_COL].min()), float(data[LAT_COL].max())
    lon_min, lon_max = float(data[LON_COL].min()), float(data[LON_COL].max())
    lat_range = st.slider(
        "Latitude range",
        min_value=lat_min,
        max_value=lat_max,
        value=(lat_min, lat_max),
    )
    lon_range = st.slider(
        "Longitude range",
        min_value=lon_min,
        max_value=lon_max,
        value=(lon_min, lon_max),
    )

=======

    countries = st.multiselect("Countries", options=sorted(data[COUNTRY_COL].dropna().unique()))
    admin1_options = sorted(data[ADMIN1_COL].dropna().unique())
    admin1_selection = st.multiselect("Admin 1 regions", options=admin1_options)
    event_types = st.multiselect("Event types", options=sorted(data[EVENT_TYPE_COL].dropna().unique()))

    st.markdown("---")
    st.subheader("Keyword search")
    keyword_raw = st.text_input("Keywords (comma separated)")
    keyword_logic = st.selectbox("Keyword match", ["Match any", "Match all"], index=0)

    st.subheader("Context in notes")
    context_raw = st.text_input("Context terms (comma separated)")
    context_logic = st.selectbox("Context match", ["Match all", "Match any"], index=0)

    st.markdown("---")
    lat_min, lat_max = float(data[LAT_COL].min()), float(data[LAT_COL].max())
    lon_min, lon_max = float(data[LON_COL].min()), float(data[LON_COL].max())
    lat_range = st.slider(
        "Latitude range",
        min_value=lat_min,
        max_value=lat_max,
        value=(lat_min, lat_max),
    )
    lon_range = st.slider(
        "Longitude range",
        min_value=lon_min,
        max_value=lon_max,
        value=(lon_min, lon_max),
    )

>>>>>>> 0f5a1b11
keyword_filters = parse_keywords(keyword_raw)
context_filters = parse_keywords(context_raw)

filtered = apply_filters(
    data,
    date_range,
    countries,
    event_types,
<<<<<<< HEAD
    admin1_selection_values,
=======
    admin1_selection,
>>>>>>> 0f5a1b11
    keyword_filters,
    keyword_logic == "Match all",
    context_filters,
    context_logic == "Match all",
    lat_range,
    lon_range,
)

st.success(f"Filtered dataset contains {len(filtered):,} events")

if filtered.empty:
    st.warning("No events match the selected filters. Adjust the parameters in the sidebar to continue.")
    st.stop()

<<<<<<< HEAD
guide_tab, overview_tab, search_tab, cluster_tab, network_tab, data_tab = st.tabs(
    [
        "Guide",
        "Overview map",
        "Search insights",
        "Clustering",
        "Network analysis",
        "Data table",
    ]
)

with guide_tab:
    st.subheader("Getting started")
    st.markdown(
        """
        Welcome to the ACLED Conflict Analytics Platform. The application preloads the curated
        ACLED dataset bundled with this tool, so you can begin exploring immediately.

        **How to navigate the app**

        1. Use the **global filters** in the sidebar to focus on specific timelines, countries,
           administrative regions, or thematic keywords. Spatial sliders help you spotlight
           latitude and longitude ranges without leaving the page.
        2. The **Overview map** blends an interactive map with temporal trendlines so you can
           see where and when events occur.
        3. **Search insights** combines traditional keyword filters with semantic search powered by
           natural-language processing to surface relevant narratives.
        4. Discover clusters of similar events—including optional context-aware groupings—in the
           **Clustering** tab.
        5. Reveal actor relationships and central players in the **Network analysis** view.
        6. Export your working dataset at any point from the **Data table** tab.

        Tip: hover over map markers or network nodes to read concise stories crafted for each event.
        """
    )

=======
overview_tab, search_tab, cluster_tab, network_tab, data_tab = st.tabs(
    ["Overview map", "Search insights", "Clustering", "Network analysis", "Data table"]
)

>>>>>>> 0f5a1b11
with overview_tab:
    st.subheader("Geocoded events")
    st.markdown("Visualise conflict events on an interactive map with optional aggregation by time period.")
    color_choice = st.selectbox("Colour events by", [EVENT_TYPE_COL, SUB_EVENT_COL, COUNTRY_COL, "year", "month"])
    size_choice = st.selectbox("Size events by", ["None", FATALITIES_COL])

    map_df = filtered.copy()
<<<<<<< HEAD
    map_df["event_story"] = map_df.apply(craft_event_story, axis=1)
=======
>>>>>>> 0f5a1b11
    if size_choice == "None":
        size_args = {}
    else:
        size_args = {"size": map_df[size_choice].clip(lower=0).fillna(0) + 5, "size_max": 20}

    fig = px.scatter_mapbox(
        map_df,
        lat=LAT_COL,
        lon=LON_COL,
        color=color_choice,
<<<<<<< HEAD
        hover_data=None,
        custom_data=["event_story"],
        zoom=3,
        height=600,
        **size_args,
    )
    marker_style = dict(opacity=0.82)
    if size_choice == "None":
        marker_style["size"] = 10
    fig.update_traces(
        hovertemplate="%{customdata[0]}<extra></extra>",
        marker=marker_style,
    )
    fig.update_layout(
        mapbox_style="carto-positron",
        margin={"l": 0, "r": 0, "t": 0, "b": 0},
        legend=dict(orientation="h", yanchor="bottom", y=0.99, x=0, xanchor="left"),
    )
    st.plotly_chart(fig, use_container_width=True, config={"scrollZoom": True, "displayModeBar": False})

    st.subheader("Temporal trend")
    trend_freq = st.selectbox("Aggregate by", ["week", "month", "year"], index=1)
    trend_df = (
        filtered.groupby(trend_freq)
        .agg(events=("event_id_cnty", "count"), fatalities=(FATALITIES_COL, "sum"))
        .reset_index()
        .sort_values(trend_freq)
    )
    line_fig = px.line(trend_df, x=trend_freq, y="events", markers=True)
    line_fig.update_layout(yaxis_title="Number of events", xaxis_title=trend_freq.title())
    st.plotly_chart(line_fig, use_container_width=True)

with search_tab:
    st.subheader("Keyword search results")
    if keyword_filters:
        st.write("Matching events for keywords:")
        st.code(", ".join(keyword_filters), language="text")
    else:
        st.info("Add keywords from the sidebar to search across notes, actors, and locations.")

    search_cols = ["event_id_cnty", DATE_COL, COUNTRY_COL, ADMIN1_COL, EVENT_TYPE_COL, SUB_EVENT_COL, ACTOR1_COL, NOTES_COL]
    st.dataframe(filtered[search_cols].head(200), use_container_width=True, hide_index=True)

    st.subheader("Semantic search (NLP)")
    st.markdown(
        "Describe the type of incident you are investigating to retrieve semantically similar events, even when exact keywords differ."
    )
    semantic_query = st.text_input("Semantic query", placeholder="e.g. attacks on aid workers near border crossings")
    semantic_limit = st.slider("Number of semantic matches", min_value=5, max_value=50, value=15, step=5)
    if semantic_query:
        semantic_results = semantic_search(
            filtered,
            semantic_query,
            semantic_vectorizer,
            semantic_matrix,
            semantic_index,
            top_k=semantic_limit,
        )
        if semantic_results.empty:
            st.warning("No semantic matches were found for this query within the filtered events.")
        else:
            semantic_results = semantic_results.assign(event_story=lambda x: x.apply(craft_event_story, axis=1))
            top_three = semantic_results.head(3)
            for _, row in top_three.iterrows():
                st.markdown(f"{row['event_story']}", unsafe_allow_html=True)
                st.caption(f"Semantic similarity score: {row['semantic_score']:.3f}")
            st.dataframe(
                semantic_results[
                    [
                        "semantic_score",
                        DATE_COL,
                        COUNTRY_COL,
                        ADMIN1_COL,
                        EVENT_TYPE_COL,
                        SUB_EVENT_COL,
                        ACTOR1_COL,
                        NOTES_COL,
                    ]
                ],
                use_container_width=True,
                hide_index=True,
            )
    else:
        st.caption("Enter a semantic query above to activate contextual matching.")

    st.subheader("Contextual highlights")
    context_positions = [context_index.get(idx) for idx in filtered.index if context_index.get(idx) is not None]
    if context_positions:
        term_strength = np.asarray(context_matrix[context_positions].sum(axis=0)).ravel()
        top_context_ids = term_strength.argsort()[::-1][:10]
        top_context_terms = pd.DataFrame(
            {
                "context": context_vectorizer.get_feature_names_out()[top_context_ids],
                "relevance": term_strength[top_context_ids],
            }
        )
        st.table(top_context_terms)
        st.caption("Top contextual themes by TF-IDF weight within the filtered events.")
    else:
        st.info("Contextual term summaries will appear once events are available in the filtered set.")

    if context_filters:
        context_counts = (
            filtered.assign(match_context=lambda x: x[NOTES_COL].str.lower())
            .assign(matches=lambda x: x["match_context"].apply(lambda txt: [ctx for ctx in context_filters if ctx.lower() in txt]))
        )
        context_summary = (
            context_counts.explode("matches")
            .dropna(subset=["matches"])
            .groupby("matches")
            .agg(events=("event_id_cnty", "count"), fatalities=(FATALITIES_COL, "sum"))
            .reset_index()
        )
        if context_summary.empty:
            st.warning("No contextual matches found in the filtered events.")
        else:
            st.table(context_summary.sort_values("events", ascending=False))
    else:
        st.info("Add context terms from the sidebar to analyse themes in the notes column.")

with cluster_tab:
    st.subheader("Cluster events by attributes")
    st.markdown(
        "Group events using K-means clustering across spatial, temporal, and categorical features."
    )
=======
        hover_data={
            "event_id": map_df["event_id_cnty"],
            COUNTRY_COL: True,
            ADMIN1_COL: True,
            EVENT_TYPE_COL: True,
            SUB_EVENT_COL: True,
            FATALITIES_COL: True,
            NOTES_COL: True,
        },
        zoom=3,
        height=600,
        **size_args,
    )
    fig.update_layout(mapbox_style="carto-positron", margin={"l": 0, "r": 0, "t": 0, "b": 0})
    st.plotly_chart(fig, use_container_width=True)

    st.subheader("Temporal trend")
    trend_freq = st.selectbox("Aggregate by", ["week", "month", "year"], index=1)
    trend_df = (
        filtered.groupby(trend_freq)
        .agg(events=("event_id_cnty", "count"), fatalities=(FATALITIES_COL, "sum"))
        .reset_index()
        .sort_values(trend_freq)
    )
    line_fig = px.line(trend_df, x=trend_freq, y="events", markers=True)
    line_fig.update_layout(yaxis_title="Number of events", xaxis_title=trend_freq.title())
    st.plotly_chart(line_fig, use_container_width=True)

with search_tab:
    st.subheader("Keyword search results")
    if keyword_filters:
        st.write("Matching events for keywords:")
        st.code(", ".join(keyword_filters), language="text")
    else:
        st.info("Add keywords from the sidebar to search across notes, actors, and locations.")

    search_cols = ["event_id_cnty", DATE_COL, COUNTRY_COL, ADMIN1_COL, EVENT_TYPE_COL, SUB_EVENT_COL, ACTOR1_COL, NOTES_COL]
    st.dataframe(filtered[search_cols].head(200), use_container_width=True, hide_index=True)

    st.subheader("Contextual highlights")
    if context_filters:
        context_counts = (
            filtered.assign(match_context=lambda x: x[NOTES_COL].str.lower())
            .assign(matches=lambda x: x["match_context"].apply(lambda txt: [ctx for ctx in context_filters if ctx.lower() in txt]))
        )
        context_summary = (
            context_counts.explode("matches")
            .dropna(subset=["matches"])
            .groupby("matches")
            .agg(events=("event_id_cnty", "count"), fatalities=(FATALITIES_COL, "sum"))
            .reset_index()
        )
        if context_summary.empty:
            st.warning("No contextual matches found in the filtered events.")
        else:
            st.table(context_summary.sort_values("events", ascending=False))
    else:
        st.info("Add context terms from the sidebar to analyse themes in the notes column.")

with cluster_tab:
    st.subheader("Cluster events by attributes")
    st.markdown(
        "Group events using K-means clustering across spatial, temporal, and categorical features."
    )
>>>>>>> 0f5a1b11
    available_features = [LAT_COL, LON_COL, FATALITIES_COL, "year", EVENT_TYPE_COL, SUB_EVENT_COL, ADMIN1_COL]
    selected_features = st.multiselect(
        "Select features for clustering",
        options=available_features,
        default=[LAT_COL, LON_COL, FATALITIES_COL],
    )
<<<<<<< HEAD
    use_context_topics = st.checkbox(
        "Incorporate context from notes",
        value=False,
        help="Augment clustering with TF-IDF embeddings derived from the notes column to group events with similar narratives.",
    )
=======
>>>>>>> 0f5a1b11
    cluster_count = st.slider("Number of clusters", min_value=2, max_value=10, value=4)
    run_cluster = st.button("Run clustering")

    if run_cluster:
<<<<<<< HEAD
        contextual_features = None
        if use_context_topics:
            contextual_features = contextual_feature_matrix(filtered, context_matrix, context_index)
            if contextual_features is None:
                st.warning("Contextual embeddings could not be generated for the current selection.")
        clustered_df, silhouette = cluster_events(
            filtered,
            selected_features,
            cluster_count,
            contextual_features=contextual_features,
        )
=======
        clustered_df, silhouette = cluster_events(filtered, selected_features, cluster_count)
>>>>>>> 0f5a1b11
        if "cluster" not in clustered_df.columns or clustered_df["cluster"].isna().all():
            st.warning("Unable to compute clusters with the current selection.")
        else:
            st.success("Clustering complete.")
            if silhouette is not None:
                st.metric("Silhouette score", f"{silhouette:.3f}")
            cluster_counts = clustered_df.groupby("cluster").agg(
                events=("event_id_cnty", "count"),
                mean_fatalities=(FATALITIES_COL, "mean"),
            )
            st.dataframe(cluster_counts, use_container_width=True)

<<<<<<< HEAD
            cluster_display = clustered_df.assign(event_story=lambda x: x.apply(craft_event_story, axis=1))
            cluster_fig = px.scatter_mapbox(
                cluster_display,
                lat=LAT_COL,
                lon=LON_COL,
                color="cluster",
                hover_name=None,
                hover_data=None,
                custom_data=["event_story", "cluster"],
                zoom=3,
                height=600,
            )
            cluster_fig.update_traces(
                hovertemplate="Cluster %{customdata[1]}<br>%{customdata[0]}<extra></extra>",
                marker=dict(opacity=0.8, size=10),
            )
            cluster_fig.update_layout(mapbox_style="carto-positron", margin={"l": 0, "r": 0, "t": 0, "b": 0})
            st.plotly_chart(cluster_fig, use_container_width=True, config={"scrollZoom": True, "displayModeBar": False})
=======
            cluster_fig = px.scatter_mapbox(
                clustered_df,
                lat=LAT_COL,
                lon=LON_COL,
                color="cluster",
                hover_name="event_id_cnty",
                hover_data={EVENT_TYPE_COL: True, SUB_EVENT_COL: True, FATALITIES_COL: True, NOTES_COL: True},
                zoom=3,
                height=600,
            )
            cluster_fig.update_layout(mapbox_style="carto-positron", margin={"l": 0, "r": 0, "t": 0, "b": 0})
            st.plotly_chart(cluster_fig, use_container_width=True)
>>>>>>> 0f5a1b11
    else:
        st.info("Select features and click 'Run clustering' to generate event clusters.")

with network_tab:
    st.subheader("Actor association network")
    st.markdown(
        "Construct a co-occurrence network from primary actors and their associated actors within events."
    )
    graph = build_actor_network(filtered)
    if graph.number_of_edges() == 0:
        st.warning("Not enough actor association data to build a network for the selected filters.")
    else:
        top_n = st.slider("Show top actors", min_value=5, max_value=30, value=10)
        degree_series = pd.Series(dict(graph.degree(weight="weight")))
        top_nodes = degree_series.sort_values(ascending=False).head(top_n).index.tolist()
        subgraph = graph.subgraph(top_nodes)
<<<<<<< HEAD
        centrality = nx.degree_centrality(subgraph)
        weighted_degree = dict(subgraph.degree(weight="weight"))
        pos = nx.spring_layout(subgraph, weight="weight", seed=42)

        if centrality:
            max_centrality = max(centrality.values()) or 1
            for node, coords in pos.items():
                scale = 0.35 + (1 - (centrality[node] / max_centrality))
                pos[node] = np.array(coords) * scale

        edge_traces = []
        for src, dst, attrs in subgraph.edges(data=True):
            weight = attrs.get("weight", 1)
            edge_trace = go.Scatter(
                x=[pos[src][0], pos[dst][0]],
                y=[pos[src][1], pos[dst][1]],
                mode="lines",
                line=dict(width=1 + weight * 0.2, color="#c6dbef"),
                hoverinfo="text",
                text=f"{src} ↔ {dst}<br>Interactions: {weight}",
            )
            edge_traces.append(edge_trace)

        node_trace = go.Scatter(
            x=[pos[node][0] for node in subgraph.nodes()],
            y=[pos[node][1] for node in subgraph.nodes()],
            mode="markers+text",
            text=[node for node in subgraph.nodes()],
            textposition="top center",
            marker=dict(
                size=[12 + centrality.get(node, 0) * 80 for node in subgraph.nodes()],
                color="#3182bd",
                line=dict(width=1.5, color="#f7fbff"),
            ),
            hovertemplate=[
                f"<b>{node}</b><br>Weighted degree: {weighted_degree.get(node, 0):.0f}<br>Centrality: {centrality.get(node, 0):.3f}<extra></extra>"
                for node in subgraph.nodes()
            ],
        )

        network_fig = go.Figure(data=edge_traces + [node_trace])
=======
        pos = nx.spring_layout(subgraph, weight="weight", seed=42)

        edge_x, edge_y = [], []
        for src, dst in subgraph.edges():
            x0, y0 = pos[src]
            x1, y1 = pos[dst]
            edge_x.extend([x0, x1, None])
            edge_y.extend([y0, y1, None])

        node_x = [pos[node][0] for node in subgraph.nodes()]
        node_y = [pos[node][1] for node in subgraph.nodes()]
        node_size = [subgraph.degree(node, weight="weight") * 10 for node in subgraph.nodes()]

        network_fig = px.scatter(
            x=node_x,
            y=node_y,
            text=list(subgraph.nodes()),
            size=node_size,
        )
        network_fig.update_traces(marker=dict(color="#3182bd", line=dict(width=1, color="#ffffff")))
        network_fig.add_scatter(x=edge_x, y=edge_y, mode="lines", line=dict(color="#9ecae1", width=1), hoverinfo="none")
>>>>>>> 0f5a1b11
        network_fig.update_layout(
            showlegend=False,
            xaxis=dict(visible=False),
            yaxis=dict(visible=False),
            height=600,
            margin=dict(l=0, r=0, t=40, b=0),
<<<<<<< HEAD
            plot_bgcolor="#ffffff",
            paper_bgcolor="#ffffff",
        )
        st.plotly_chart(network_fig, use_container_width=True, config={"displayModeBar": False})

        centrality_df = (
            pd.DataFrame(
                {
                    "actor": list(subgraph.nodes()),
                    "weighted_degree": [weighted_degree.get(node, 0) for node in subgraph.nodes()],
                    "centrality": [centrality.get(node, 0) for node in subgraph.nodes()],
                }
            )
            .sort_values("centrality", ascending=False)
            .reset_index(drop=True)
=======
        )
        st.plotly_chart(network_fig, use_container_width=True)

        centrality = nx.degree_centrality(subgraph)
        centrality_df = (
            pd.DataFrame({"actor": list(centrality.keys()), "centrality": list(centrality.values())})
            .sort_values("centrality", ascending=False)
>>>>>>> 0f5a1b11
        )
        st.table(centrality_df)

with data_tab:
    st.subheader("Filtered dataset")
    st.dataframe(filtered, use_container_width=True)
    st.download_button(
        "Download filtered data",
        data=filtered.to_csv(index=False).encode("utf-8"),
        file_name="acled_filtered_events.csv",
        mime="text/csv",
    )
<|MERGE_RESOLUTION|>--- conflicted
+++ resolved
@@ -7,23 +7,11 @@
 import numpy as np
 import pandas as pd
 import plotly.express as px
-<<<<<<< HEAD
-import plotly.graph_objects as go
-import streamlit as st
-from sklearn.cluster import KMeans
-from sklearn.feature_extraction.text import TfidfVectorizer
-from sklearn.metrics import silhouette_score
-from sklearn.metrics.pairwise import cosine_similarity
-from sklearn.preprocessing import OneHotEncoder, StandardScaler
-import networkx as nx
-import textwrap
-=======
 import streamlit as st
 from sklearn.cluster import KMeans
 from sklearn.metrics import silhouette_score
 from sklearn.preprocessing import OneHotEncoder, StandardScaler
 import networkx as nx
->>>>>>> 0f5a1b11
 
 # ---------------------------------------------------------------------------
 # Configuration
@@ -66,34 +54,6 @@
     return df
 
 
-<<<<<<< HEAD
-@st.cache_resource(show_spinner=False)
-def build_semantic_index(notes: pd.Series):
-    """Build a TF-IDF index to enable semantic matching on notes."""
-    prepared_notes = notes.fillna("").astype(str)
-    vectorizer = TfidfVectorizer(
-        stop_words="english",
-        max_features=5000,
-        ngram_range=(1, 2),
-    )
-    matrix = vectorizer.fit_transform(prepared_notes)
-    index_lookup = {idx: position for position, idx in enumerate(prepared_notes.index)}
-    return vectorizer, matrix, index_lookup
-
-
-@st.cache_resource(show_spinner=False)
-def build_context_matrix(notes: pd.Series):
-    """Create a compact TF-IDF representation of notes for contextual clustering."""
-    prepared_notes = notes.fillna("").astype(str)
-    vectorizer = TfidfVectorizer(stop_words="english", max_features=300, min_df=5)
-    matrix = vectorizer.fit_transform(prepared_notes)
-    index_lookup = {idx: position for position, idx in enumerate(prepared_notes.index)}
-    feature_names = vectorizer.get_feature_names_out()
-    return vectorizer, matrix, index_lookup, feature_names
-
-
-=======
->>>>>>> 0f5a1b11
 def parse_keywords(raw: str) -> List[str]:
     return [kw.strip() for kw in (raw or "").split(",") if kw.strip()]
 
@@ -129,44 +89,6 @@
     return df[mask]
 
 
-<<<<<<< HEAD
-def semantic_search(
-    df: pd.DataFrame,
-    query: str,
-    vectorizer: TfidfVectorizer,
-    matrix,
-    index_lookup: dict,
-    top_k: int = 20,
-) -> pd.DataFrame:
-    """Return the most semantically similar events for a user query."""
-    if not query.strip():
-        return pd.DataFrame(columns=df.columns.tolist() + ["semantic_score"])
-
-    query_vec = vectorizer.transform([query])
-    subset_positions: list[tuple[int, int]] = []
-    for df_position, idx in enumerate(df.index):
-        matrix_position = index_lookup.get(idx)
-        if matrix_position is not None:
-            subset_positions.append((df_position, matrix_position))
-
-    if not subset_positions:
-        return pd.DataFrame(columns=df.columns.tolist() + ["semantic_score"])
-
-    df_positions, matrix_positions = map(np.array, zip(*subset_positions))
-    subset_matrix = matrix[matrix_positions]
-    similarity = cosine_similarity(subset_matrix, query_vec).ravel()
-
-    if np.allclose(similarity, 0):
-        return pd.DataFrame(columns=df.columns.tolist() + ["semantic_score"])
-
-    order = np.argsort(similarity)[::-1][:top_k]
-    ranked_df = df.iloc[df_positions[order]].copy()
-    ranked_df["semantic_score"] = similarity[order]
-    return ranked_df
-
-
-=======
->>>>>>> 0f5a1b11
 def apply_filters(
     df: pd.DataFrame,
     date_range,
@@ -200,10 +122,6 @@
     df: pd.DataFrame,
     features: Sequence[str],
     n_clusters: int,
-<<<<<<< HEAD
-    contextual_features: np.ndarray | None = None,
-=======
->>>>>>> 0f5a1b11
 ) -> tuple[pd.DataFrame, float | None]:
     if df.empty or not features:
         return df.assign(cluster="Not computed"), None
@@ -223,12 +141,6 @@
         encoded = encoder.fit_transform(feature_df[categorical_cols])
         transformed.append(encoded)
 
-<<<<<<< HEAD
-    if contextual_features is not None:
-        transformed.append(contextual_features)
-
-=======
->>>>>>> 0f5a1b11
     if not transformed:
         return df.assign(cluster="Not computed"), None
 
@@ -248,80 +160,17 @@
     return clustered_df, silhouette
 
 
-<<<<<<< HEAD
-def contextual_feature_matrix(
-    df: pd.DataFrame,
-    context_matrix,
-    index_lookup: dict,
-) -> np.ndarray | None:
-    """Extract contextual embeddings for the provided dataframe."""
-    subset_positions: list[int] = []
-    for idx in df.index:
-        matrix_position = index_lookup.get(idx)
-        if matrix_position is not None:
-            subset_positions.append(matrix_position)
-    if not subset_positions:
-        return None
-    subset = context_matrix[subset_positions]
-    return subset.toarray()
-
-
-def craft_event_story(row: pd.Series) -> str:
-    """Return a compact narrative used for map and network tooltips."""
-    date_value = row.get(DATE_COL)
-    if pd.notnull(date_value):
-        date_text = pd.to_datetime(date_value).strftime("%d %b %Y")
-    else:
-        date_text = "Unknown date"
-
-    location_bits = [str(val) for val in [row.get(ADMIN1_COL), row.get(COUNTRY_COL)] if val]
-    location_text = ", ".join(location_bits) if location_bits else "Location unavailable"
-
-    fatalities = row.get(FATALITIES_COL)
-    if pd.notnull(fatalities):
-        fatal_int = int(fatalities)
-        fatal_text = f"{fatal_int} fatality" if fatal_int == 1 else f"{fatal_int} fatalities"
-    else:
-        fatal_text = "Fatalities not reported"
-
-    notes = textwrap.shorten(str(row.get(NOTES_COL, "")).strip(), width=180, placeholder="…")
-    actor = row.get(ACTOR1_COL) or "Unknown actor"
-    event_text = row.get(EVENT_TYPE_COL) or "Event"
-    sub_event = row.get(SUB_EVENT_COL) or ""
-    sub_event_text = f" ({sub_event})" if sub_event else ""
-
-    story = (
-        f"<b>{date_text}</b><br>"
-        f"<span style='color:#4B5563'>{location_text}</span><br>"
-        f"<b>Primary actor:</b> {actor}<br>"
-        f"<b>Event:</b> {event_text}{sub_event_text}<br>"
-        f"<b>Impact:</b> {fatal_text}<br>"
-        f"<b>Context:</b> {notes}"
-    )
-    return story
-
-
-=======
->>>>>>> 0f5a1b11
 def build_actor_network(df: pd.DataFrame) -> nx.Graph:
     graph = nx.Graph()
     for _, row in df.iterrows():
         actor = row.get(ACTOR1_COL)
         assoc = row.get(ASSOC_ACTOR1_COL)
         if not actor or not assoc:
-<<<<<<< HEAD
             continue
         actor = actor.strip()
         assoc = assoc.strip()
         if not actor or not assoc:
             continue
-=======
-            continue
-        actor = actor.strip()
-        assoc = assoc.strip()
-        if not actor or not assoc:
-            continue
->>>>>>> 0f5a1b11
         if graph.has_edge(actor, assoc):
             graph[actor][assoc]["weight"] += 1
         else:
@@ -339,11 +188,6 @@
 )
 
 data = load_data()
-<<<<<<< HEAD
-semantic_vectorizer, semantic_matrix, semantic_index = build_semantic_index(data[NOTES_COL])
-context_vectorizer, context_matrix, context_index, _ = build_context_matrix(data[NOTES_COL])
-=======
->>>>>>> 0f5a1b11
 
 with st.sidebar:
     st.header("Global filters")
@@ -354,31 +198,10 @@
         min_value=min_date,
         max_value=max_date,
     )
-<<<<<<< HEAD
 
     countries = st.multiselect("Countries", options=sorted(data[COUNTRY_COL].dropna().unique()))
-    if countries:
-        admin_subset = (
-            data[data[COUNTRY_COL].isin(countries)][[COUNTRY_COL, ADMIN1_COL]]
-            .dropna()
-            .drop_duplicates()
-            .sort_values([COUNTRY_COL, ADMIN1_COL])
-        )
-    else:
-        admin_subset = (
-            data[[COUNTRY_COL, ADMIN1_COL]]
-            .dropna()
-            .drop_duplicates()
-            .sort_values([COUNTRY_COL, ADMIN1_COL])
-        )
-    admin1_options = list(admin_subset.itertuples(index=False, name=None))
-    admin1_selection = st.multiselect(
-        "Admin 1 regions",
-        options=admin1_options,
-        format_func=lambda item: f"{item[0]} — {item[1]}",
-        help="Selections reflect the chosen countries; deselect countries to browse all Admin 1 regions.",
-    )
-    admin1_selection_values = [item[1] for item in admin1_selection]
+    admin1_options = sorted(data[ADMIN1_COL].dropna().unique())
+    admin1_selection = st.multiselect("Admin 1 regions", options=admin1_options)
     event_types = st.multiselect("Event types", options=sorted(data[EVENT_TYPE_COL].dropna().unique()))
 
     st.markdown("---")
@@ -406,39 +229,6 @@
         value=(lon_min, lon_max),
     )
 
-=======
-
-    countries = st.multiselect("Countries", options=sorted(data[COUNTRY_COL].dropna().unique()))
-    admin1_options = sorted(data[ADMIN1_COL].dropna().unique())
-    admin1_selection = st.multiselect("Admin 1 regions", options=admin1_options)
-    event_types = st.multiselect("Event types", options=sorted(data[EVENT_TYPE_COL].dropna().unique()))
-
-    st.markdown("---")
-    st.subheader("Keyword search")
-    keyword_raw = st.text_input("Keywords (comma separated)")
-    keyword_logic = st.selectbox("Keyword match", ["Match any", "Match all"], index=0)
-
-    st.subheader("Context in notes")
-    context_raw = st.text_input("Context terms (comma separated)")
-    context_logic = st.selectbox("Context match", ["Match all", "Match any"], index=0)
-
-    st.markdown("---")
-    lat_min, lat_max = float(data[LAT_COL].min()), float(data[LAT_COL].max())
-    lon_min, lon_max = float(data[LON_COL].min()), float(data[LON_COL].max())
-    lat_range = st.slider(
-        "Latitude range",
-        min_value=lat_min,
-        max_value=lat_max,
-        value=(lat_min, lat_max),
-    )
-    lon_range = st.slider(
-        "Longitude range",
-        min_value=lon_min,
-        max_value=lon_max,
-        value=(lon_min, lon_max),
-    )
-
->>>>>>> 0f5a1b11
 keyword_filters = parse_keywords(keyword_raw)
 context_filters = parse_keywords(context_raw)
 
@@ -447,11 +237,7 @@
     date_range,
     countries,
     event_types,
-<<<<<<< HEAD
-    admin1_selection_values,
-=======
     admin1_selection,
->>>>>>> 0f5a1b11
     keyword_filters,
     keyword_logic == "Match all",
     context_filters,
@@ -466,49 +252,10 @@
     st.warning("No events match the selected filters. Adjust the parameters in the sidebar to continue.")
     st.stop()
 
-<<<<<<< HEAD
-guide_tab, overview_tab, search_tab, cluster_tab, network_tab, data_tab = st.tabs(
-    [
-        "Guide",
-        "Overview map",
-        "Search insights",
-        "Clustering",
-        "Network analysis",
-        "Data table",
-    ]
-)
-
-with guide_tab:
-    st.subheader("Getting started")
-    st.markdown(
-        """
-        Welcome to the ACLED Conflict Analytics Platform. The application preloads the curated
-        ACLED dataset bundled with this tool, so you can begin exploring immediately.
-
-        **How to navigate the app**
-
-        1. Use the **global filters** in the sidebar to focus on specific timelines, countries,
-           administrative regions, or thematic keywords. Spatial sliders help you spotlight
-           latitude and longitude ranges without leaving the page.
-        2. The **Overview map** blends an interactive map with temporal trendlines so you can
-           see where and when events occur.
-        3. **Search insights** combines traditional keyword filters with semantic search powered by
-           natural-language processing to surface relevant narratives.
-        4. Discover clusters of similar events—including optional context-aware groupings—in the
-           **Clustering** tab.
-        5. Reveal actor relationships and central players in the **Network analysis** view.
-        6. Export your working dataset at any point from the **Data table** tab.
-
-        Tip: hover over map markers or network nodes to read concise stories crafted for each event.
-        """
-    )
-
-=======
 overview_tab, search_tab, cluster_tab, network_tab, data_tab = st.tabs(
     ["Overview map", "Search insights", "Clustering", "Network analysis", "Data table"]
 )
 
->>>>>>> 0f5a1b11
 with overview_tab:
     st.subheader("Geocoded events")
     st.markdown("Visualise conflict events on an interactive map with optional aggregation by time period.")
@@ -516,10 +263,6 @@
     size_choice = st.selectbox("Size events by", ["None", FATALITIES_COL])
 
     map_df = filtered.copy()
-<<<<<<< HEAD
-    map_df["event_story"] = map_df.apply(craft_event_story, axis=1)
-=======
->>>>>>> 0f5a1b11
     if size_choice == "None":
         size_args = {}
     else:
@@ -530,133 +273,6 @@
         lat=LAT_COL,
         lon=LON_COL,
         color=color_choice,
-<<<<<<< HEAD
-        hover_data=None,
-        custom_data=["event_story"],
-        zoom=3,
-        height=600,
-        **size_args,
-    )
-    marker_style = dict(opacity=0.82)
-    if size_choice == "None":
-        marker_style["size"] = 10
-    fig.update_traces(
-        hovertemplate="%{customdata[0]}<extra></extra>",
-        marker=marker_style,
-    )
-    fig.update_layout(
-        mapbox_style="carto-positron",
-        margin={"l": 0, "r": 0, "t": 0, "b": 0},
-        legend=dict(orientation="h", yanchor="bottom", y=0.99, x=0, xanchor="left"),
-    )
-    st.plotly_chart(fig, use_container_width=True, config={"scrollZoom": True, "displayModeBar": False})
-
-    st.subheader("Temporal trend")
-    trend_freq = st.selectbox("Aggregate by", ["week", "month", "year"], index=1)
-    trend_df = (
-        filtered.groupby(trend_freq)
-        .agg(events=("event_id_cnty", "count"), fatalities=(FATALITIES_COL, "sum"))
-        .reset_index()
-        .sort_values(trend_freq)
-    )
-    line_fig = px.line(trend_df, x=trend_freq, y="events", markers=True)
-    line_fig.update_layout(yaxis_title="Number of events", xaxis_title=trend_freq.title())
-    st.plotly_chart(line_fig, use_container_width=True)
-
-with search_tab:
-    st.subheader("Keyword search results")
-    if keyword_filters:
-        st.write("Matching events for keywords:")
-        st.code(", ".join(keyword_filters), language="text")
-    else:
-        st.info("Add keywords from the sidebar to search across notes, actors, and locations.")
-
-    search_cols = ["event_id_cnty", DATE_COL, COUNTRY_COL, ADMIN1_COL, EVENT_TYPE_COL, SUB_EVENT_COL, ACTOR1_COL, NOTES_COL]
-    st.dataframe(filtered[search_cols].head(200), use_container_width=True, hide_index=True)
-
-    st.subheader("Semantic search (NLP)")
-    st.markdown(
-        "Describe the type of incident you are investigating to retrieve semantically similar events, even when exact keywords differ."
-    )
-    semantic_query = st.text_input("Semantic query", placeholder="e.g. attacks on aid workers near border crossings")
-    semantic_limit = st.slider("Number of semantic matches", min_value=5, max_value=50, value=15, step=5)
-    if semantic_query:
-        semantic_results = semantic_search(
-            filtered,
-            semantic_query,
-            semantic_vectorizer,
-            semantic_matrix,
-            semantic_index,
-            top_k=semantic_limit,
-        )
-        if semantic_results.empty:
-            st.warning("No semantic matches were found for this query within the filtered events.")
-        else:
-            semantic_results = semantic_results.assign(event_story=lambda x: x.apply(craft_event_story, axis=1))
-            top_three = semantic_results.head(3)
-            for _, row in top_three.iterrows():
-                st.markdown(f"{row['event_story']}", unsafe_allow_html=True)
-                st.caption(f"Semantic similarity score: {row['semantic_score']:.3f}")
-            st.dataframe(
-                semantic_results[
-                    [
-                        "semantic_score",
-                        DATE_COL,
-                        COUNTRY_COL,
-                        ADMIN1_COL,
-                        EVENT_TYPE_COL,
-                        SUB_EVENT_COL,
-                        ACTOR1_COL,
-                        NOTES_COL,
-                    ]
-                ],
-                use_container_width=True,
-                hide_index=True,
-            )
-    else:
-        st.caption("Enter a semantic query above to activate contextual matching.")
-
-    st.subheader("Contextual highlights")
-    context_positions = [context_index.get(idx) for idx in filtered.index if context_index.get(idx) is not None]
-    if context_positions:
-        term_strength = np.asarray(context_matrix[context_positions].sum(axis=0)).ravel()
-        top_context_ids = term_strength.argsort()[::-1][:10]
-        top_context_terms = pd.DataFrame(
-            {
-                "context": context_vectorizer.get_feature_names_out()[top_context_ids],
-                "relevance": term_strength[top_context_ids],
-            }
-        )
-        st.table(top_context_terms)
-        st.caption("Top contextual themes by TF-IDF weight within the filtered events.")
-    else:
-        st.info("Contextual term summaries will appear once events are available in the filtered set.")
-
-    if context_filters:
-        context_counts = (
-            filtered.assign(match_context=lambda x: x[NOTES_COL].str.lower())
-            .assign(matches=lambda x: x["match_context"].apply(lambda txt: [ctx for ctx in context_filters if ctx.lower() in txt]))
-        )
-        context_summary = (
-            context_counts.explode("matches")
-            .dropna(subset=["matches"])
-            .groupby("matches")
-            .agg(events=("event_id_cnty", "count"), fatalities=(FATALITIES_COL, "sum"))
-            .reset_index()
-        )
-        if context_summary.empty:
-            st.warning("No contextual matches found in the filtered events.")
-        else:
-            st.table(context_summary.sort_values("events", ascending=False))
-    else:
-        st.info("Add context terms from the sidebar to analyse themes in the notes column.")
-
-with cluster_tab:
-    st.subheader("Cluster events by attributes")
-    st.markdown(
-        "Group events using K-means clustering across spatial, temporal, and categorical features."
-    )
-=======
         hover_data={
             "event_id": map_df["event_id_cnty"],
             COUNTRY_COL: True,
@@ -721,40 +337,17 @@
     st.markdown(
         "Group events using K-means clustering across spatial, temporal, and categorical features."
     )
->>>>>>> 0f5a1b11
     available_features = [LAT_COL, LON_COL, FATALITIES_COL, "year", EVENT_TYPE_COL, SUB_EVENT_COL, ADMIN1_COL]
     selected_features = st.multiselect(
         "Select features for clustering",
         options=available_features,
         default=[LAT_COL, LON_COL, FATALITIES_COL],
     )
-<<<<<<< HEAD
-    use_context_topics = st.checkbox(
-        "Incorporate context from notes",
-        value=False,
-        help="Augment clustering with TF-IDF embeddings derived from the notes column to group events with similar narratives.",
-    )
-=======
->>>>>>> 0f5a1b11
     cluster_count = st.slider("Number of clusters", min_value=2, max_value=10, value=4)
     run_cluster = st.button("Run clustering")
 
     if run_cluster:
-<<<<<<< HEAD
-        contextual_features = None
-        if use_context_topics:
-            contextual_features = contextual_feature_matrix(filtered, context_matrix, context_index)
-            if contextual_features is None:
-                st.warning("Contextual embeddings could not be generated for the current selection.")
-        clustered_df, silhouette = cluster_events(
-            filtered,
-            selected_features,
-            cluster_count,
-            contextual_features=contextual_features,
-        )
-=======
         clustered_df, silhouette = cluster_events(filtered, selected_features, cluster_count)
->>>>>>> 0f5a1b11
         if "cluster" not in clustered_df.columns or clustered_df["cluster"].isna().all():
             st.warning("Unable to compute clusters with the current selection.")
         else:
@@ -767,26 +360,6 @@
             )
             st.dataframe(cluster_counts, use_container_width=True)
 
-<<<<<<< HEAD
-            cluster_display = clustered_df.assign(event_story=lambda x: x.apply(craft_event_story, axis=1))
-            cluster_fig = px.scatter_mapbox(
-                cluster_display,
-                lat=LAT_COL,
-                lon=LON_COL,
-                color="cluster",
-                hover_name=None,
-                hover_data=None,
-                custom_data=["event_story", "cluster"],
-                zoom=3,
-                height=600,
-            )
-            cluster_fig.update_traces(
-                hovertemplate="Cluster %{customdata[1]}<br>%{customdata[0]}<extra></extra>",
-                marker=dict(opacity=0.8, size=10),
-            )
-            cluster_fig.update_layout(mapbox_style="carto-positron", margin={"l": 0, "r": 0, "t": 0, "b": 0})
-            st.plotly_chart(cluster_fig, use_container_width=True, config={"scrollZoom": True, "displayModeBar": False})
-=======
             cluster_fig = px.scatter_mapbox(
                 clustered_df,
                 lat=LAT_COL,
@@ -799,7 +372,6 @@
             )
             cluster_fig.update_layout(mapbox_style="carto-positron", margin={"l": 0, "r": 0, "t": 0, "b": 0})
             st.plotly_chart(cluster_fig, use_container_width=True)
->>>>>>> 0f5a1b11
     else:
         st.info("Select features and click 'Run clustering' to generate event clusters.")
 
@@ -816,49 +388,6 @@
         degree_series = pd.Series(dict(graph.degree(weight="weight")))
         top_nodes = degree_series.sort_values(ascending=False).head(top_n).index.tolist()
         subgraph = graph.subgraph(top_nodes)
-<<<<<<< HEAD
-        centrality = nx.degree_centrality(subgraph)
-        weighted_degree = dict(subgraph.degree(weight="weight"))
-        pos = nx.spring_layout(subgraph, weight="weight", seed=42)
-
-        if centrality:
-            max_centrality = max(centrality.values()) or 1
-            for node, coords in pos.items():
-                scale = 0.35 + (1 - (centrality[node] / max_centrality))
-                pos[node] = np.array(coords) * scale
-
-        edge_traces = []
-        for src, dst, attrs in subgraph.edges(data=True):
-            weight = attrs.get("weight", 1)
-            edge_trace = go.Scatter(
-                x=[pos[src][0], pos[dst][0]],
-                y=[pos[src][1], pos[dst][1]],
-                mode="lines",
-                line=dict(width=1 + weight * 0.2, color="#c6dbef"),
-                hoverinfo="text",
-                text=f"{src} ↔ {dst}<br>Interactions: {weight}",
-            )
-            edge_traces.append(edge_trace)
-
-        node_trace = go.Scatter(
-            x=[pos[node][0] for node in subgraph.nodes()],
-            y=[pos[node][1] for node in subgraph.nodes()],
-            mode="markers+text",
-            text=[node for node in subgraph.nodes()],
-            textposition="top center",
-            marker=dict(
-                size=[12 + centrality.get(node, 0) * 80 for node in subgraph.nodes()],
-                color="#3182bd",
-                line=dict(width=1.5, color="#f7fbff"),
-            ),
-            hovertemplate=[
-                f"<b>{node}</b><br>Weighted degree: {weighted_degree.get(node, 0):.0f}<br>Centrality: {centrality.get(node, 0):.3f}<extra></extra>"
-                for node in subgraph.nodes()
-            ],
-        )
-
-        network_fig = go.Figure(data=edge_traces + [node_trace])
-=======
         pos = nx.spring_layout(subgraph, weight="weight", seed=42)
 
         edge_x, edge_y = [], []
@@ -880,30 +409,12 @@
         )
         network_fig.update_traces(marker=dict(color="#3182bd", line=dict(width=1, color="#ffffff")))
         network_fig.add_scatter(x=edge_x, y=edge_y, mode="lines", line=dict(color="#9ecae1", width=1), hoverinfo="none")
->>>>>>> 0f5a1b11
         network_fig.update_layout(
             showlegend=False,
             xaxis=dict(visible=False),
             yaxis=dict(visible=False),
             height=600,
             margin=dict(l=0, r=0, t=40, b=0),
-<<<<<<< HEAD
-            plot_bgcolor="#ffffff",
-            paper_bgcolor="#ffffff",
-        )
-        st.plotly_chart(network_fig, use_container_width=True, config={"displayModeBar": False})
-
-        centrality_df = (
-            pd.DataFrame(
-                {
-                    "actor": list(subgraph.nodes()),
-                    "weighted_degree": [weighted_degree.get(node, 0) for node in subgraph.nodes()],
-                    "centrality": [centrality.get(node, 0) for node in subgraph.nodes()],
-                }
-            )
-            .sort_values("centrality", ascending=False)
-            .reset_index(drop=True)
-=======
         )
         st.plotly_chart(network_fig, use_container_width=True)
 
@@ -911,7 +422,6 @@
         centrality_df = (
             pd.DataFrame({"actor": list(centrality.keys()), "centrality": list(centrality.values())})
             .sort_values("centrality", ascending=False)
->>>>>>> 0f5a1b11
         )
         st.table(centrality_df)
 
